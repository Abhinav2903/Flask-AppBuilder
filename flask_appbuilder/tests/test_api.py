import json
import logging
import os

from flask_appbuilder import ModelRestApi, SQLA
from flask_appbuilder.const import (
    API_ADD_COLUMNS_RES_KEY,
    API_ADD_COLUMNS_RIS_KEY,
    API_ADD_TITLE_RIS_KEY,
    API_DESCRIPTION_COLUMNS_RES_KEY,
    API_DESCRIPTION_COLUMNS_RIS_KEY,
    API_EDIT_COLUMNS_RES_KEY,
    API_EDIT_COLUMNS_RIS_KEY,
    API_EDIT_TITLE_RIS_KEY,
    API_FILTERS_RIS_KEY,
    API_LABEL_COLUMNS_RES_KEY,
    API_LABEL_COLUMNS_RIS_KEY,
    API_LIST_COLUMNS_RES_KEY,
    API_LIST_COLUMNS_RIS_KEY,
    API_LIST_TITLE_RIS_KEY,
    API_ORDER_COLUMNS_RIS_KEY,
    API_PERMISSIONS_RES_KEY,
    API_PERMISSIONS_RIS_KEY,
    API_RESULT_RES_KEY,
    API_SECURITY_ACCESS_TOKEN_KEY,
    API_SELECT_COLUMNS_RIS_KEY,
    API_SELECT_KEYS_RIS_KEY,
    API_SHOW_COLUMNS_RIS_KEY,
    API_SHOW_TITLE_RIS_KEY,
    API_URI_RIS_KEY,
)
from flask_appbuilder.models.sqla.filters import FilterGreater, FilterSmaller
from flask_appbuilder.models.sqla.interface import SQLAInterface
import prison
from sqlalchemy.sql.expression import func

from .base import FABTestCase
from .const import (
    MAX_PAGE_SIZE,
    MODEL1_DATA_SIZE,
    MODEL2_DATA_SIZE,
    PASSWORD_ADMIN,
    PASSWORD_READONLY,
    USERNAME_ADMIN,
    USERNAME_READONLY,
)
from .sqla.models import (
    insert_model1,
    insert_model2,
    insert_model_mm_parent,
    Model1,
    Model2,
    Model4,
    ModelMMChild,
    ModelMMParent,
    ModelMMParentRequired,
    ModelWithEnums,
    ModelWithProperty,
    TmpEnum,
    validate_name,
)


log = logging.getLogger(__name__)


class APICSRFTestCase(FABTestCase):
    def setUp(self):
        from flask import Flask
        from flask_wtf import CSRFProtect
        from flask_appbuilder import AppBuilder

        self.app = Flask(__name__)
        self.app.config.from_object("flask_appbuilder.tests.config_api")
        self.app.config["WTF_CSRF_ENABLED"] = True

        self.csrf = CSRFProtect(self.app)
        self.db = SQLA(self.app)
        self.appbuilder = AppBuilder(self.app, self.db.session)

    def test_auth_login(self):
        """
            REST Api: Test auth login CSRF
        """
        client = self.app.test_client()
        rv = self._login(client, USERNAME_ADMIN, PASSWORD_ADMIN)
        self.assertEqual(rv.status_code, 200)
        assert json.loads(rv.data.decode("utf-8")).get(
            API_SECURITY_ACCESS_TOKEN_KEY, False
        )


class APIDisableSecViewTestCase(FABTestCase):

    base_fab_endpoint = [
        "IndexView.index",
        "appbuilder.static",
        "static",
        "LocaleView.index",
        "UtilView.back",
    ]

    def setUp(self):
        from flask import Flask
        from flask_appbuilder import AppBuilder

        self.app = Flask(__name__)
        self.app.config.from_object("flask_appbuilder.tests.config_api")
        self.app.config["FAB_ADD_SECURITY_VIEWS"] = False

        self.db = SQLA(self.app)
        self.appbuilder = AppBuilder(self.app, self.db.session)

<<<<<<< HEAD
=======
        self.create_admin_user(self.appbuilder, USERNAME, PASSWORD)

    base_fab_endpoint = [
        "IndexView.index",
        "appbuilder.static",
        "static",
        "LocaleView.index",
        "UtilView.back",
        "MenuApi.get_menu_data",
    ]

>>>>>>> baf06c80
    def test_disabled_security_views(self):
        """
            REST Api: Test disabled security views
        """
        for rule in self.appbuilder.get_app.url_map.iter_rules():
            self.assertIn(rule.endpoint, self.base_fab_endpoint)


class APITestCase(FABTestCase):
    def setUp(self):
        from flask import Flask
        from flask_appbuilder import AppBuilder
        from flask_appbuilder.models.sqla.interface import SQLAInterface
        from flask_appbuilder.api import (
            BaseApi,
            ModelRestApi,
            protect,
            expose,
            rison,
            safe,
        )

        self.app = Flask(__name__)
        self.basedir = os.path.abspath(os.path.dirname(__file__))
        self.app.config.from_object("flask_appbuilder.tests.config_api")
        self.app.config["FAB_API_MAX_PAGE_SIZE"] = MAX_PAGE_SIZE

        self.db = SQLA(self.app)
        self.appbuilder = AppBuilder(self.app, self.db.session)

        rison_schema = {
            "type": "object",
            "required": ["number"],
            "properties": {"number": {"type": "number"}},
        }

        class Base1Api(BaseApi):
            @expose("/test1")
            @protect()
            @safe
            @rison(rison_schema)
            def test1(self, **kwargs):
                return self.response(200, message=f"{kwargs['rison']['number'] + 1}")

            @expose("/test2")
            @protect()
            @safe
            def test2(self, **kwargs):
                raise Exception

        self.appbuilder.add_api(Base1Api)

        class Model1Api(ModelRestApi):
            datamodel = SQLAInterface(Model1)
            list_columns = [
                "field_integer",
                "field_float",
                "field_string",
                "field_date",
            ]
            description_columns = {
                "field_integer": "Field Integer",
                "field_float": "Field Float",
                "field_string": "Field String",
            }

        self.model1api = Model1Api
        self.appbuilder.add_api(Model1Api)

        class Model1ApiFieldsInfo(Model1Api):
            datamodel = SQLAInterface(Model1)
            add_columns = ["field_integer", "field_float", "field_string", "field_date"]
            edit_columns = ["field_string", "field_integer"]

        self.model1apifieldsinfo = Model1ApiFieldsInfo
        self.appbuilder.add_api(Model1ApiFieldsInfo)

        class Model1FuncApi(ModelRestApi):
            datamodel = SQLAInterface(Model1)
            list_columns = [
                "field_integer",
                "field_float",
                "field_string",
                "field_date",
                "full_concat",
            ]
            description_columns = {
                "field_integer": "Field Integer",
                "field_float": "Field Float",
                "field_string": "Field String",
            }

        self.model1funcapi = Model1Api
        self.appbuilder.add_api(Model1FuncApi)

        class Model1ApiExcludeCols(ModelRestApi):
            datamodel = SQLAInterface(Model1)
            list_exclude_columns = ["field_integer", "field_float", "field_date"]
            show_exclude_columns = list_exclude_columns
            edit_exclude_columns = list_exclude_columns
            add_exclude_columns = list_exclude_columns

        self.appbuilder.add_api(Model1ApiExcludeCols)

        class Model1ApiOrder(ModelRestApi):
            datamodel = SQLAInterface(Model1)
            base_order = ("field_integer", "desc")

        self.appbuilder.add_api(Model1ApiOrder)

        class Model1ApiRestrictedPermissions(ModelRestApi):
            datamodel = SQLAInterface(Model1)
            base_permissions = ["can_get", "can_info"]

        self.appbuilder.add_api(Model1ApiRestrictedPermissions)

        class Model1ApiFiltered(ModelRestApi):
            datamodel = SQLAInterface(Model1)
            base_filters = [
                ["field_integer", FilterGreater, 2],
                ["field_integer", FilterSmaller, 4],
            ]

        self.appbuilder.add_api(Model1ApiFiltered)

        class ModelWithEnumsApi(ModelRestApi):
            datamodel = SQLAInterface(ModelWithEnums)

        self.appbuilder.add_api(ModelWithEnumsApi)

        class Model1BrowserLogin(ModelRestApi):
            datamodel = SQLAInterface(Model1)
            allow_browser_login = True

        self.appbuilder.add_api(Model1BrowserLogin)

        class ModelMMApi(ModelRestApi):
            datamodel = SQLAInterface(ModelMMParent)

        self.appbuilder.add_api(ModelMMApi)

        class ModelMMRequiredApi(ModelRestApi):
            datamodel = SQLAInterface(ModelMMParentRequired)

        self.appbuilder.add_api(ModelMMRequiredApi)

        class Model1CustomValidationApi(ModelRestApi):
            datamodel = SQLAInterface(Model1)
            validators_columns = {"field_string": validate_name}

        self.appbuilder.add_api(Model1CustomValidationApi)

        class Model2Api(ModelRestApi):
            datamodel = SQLAInterface(Model2)
            list_columns = ["group"]
            show_columns = ["group"]

        self.model2api = Model2Api
        self.appbuilder.add_api(Model2Api)

        class Model2DottedNotationApi(ModelRestApi):
            datamodel = SQLAInterface(Model2)
            list_columns = ["field_string", "group.field_string"]
            show_columns = list_columns

        self.appbuilder.add_api(Model2DottedNotationApi)

        class Model2ApiFilteredRelFields(ModelRestApi):
            datamodel = SQLAInterface(Model2)
            list_columns = ["group"]
            show_columns = ["group"]
            add_query_rel_fields = {
                "group": [
                    ["field_integer", FilterGreater, 2],
                    ["field_integer", FilterSmaller, 4],
                ]
            }
            edit_query_rel_fields = add_query_rel_fields

        self.model2apifilteredrelfields = Model2ApiFilteredRelFields
        self.appbuilder.add_api(Model2ApiFilteredRelFields)

        class Model1PermOverride(ModelRestApi):
            datamodel = SQLAInterface(Model1)
            class_permission_name = "api"
            method_permission_name = {
                "get_list": "access",
                "get": "access",
                "put": "access",
                "post": "access",
                "delete": "access",
                "info": "access",
            }

        self.model1permoverride = Model1PermOverride
        self.appbuilder.add_api(Model1PermOverride)

        class ModelWithPropertyApi(ModelRestApi):
            datamodel = SQLAInterface(ModelWithProperty)
            list_columns = ["field_string", "custom_property"]

        self.model1permoverride = ModelWithPropertyApi
        self.appbuilder.add_api(ModelWithPropertyApi)

    def tearDown(self):
        self.appbuilder = None
        self.app = None
        self.db = None

    def test_auth_login(self):
        """
            REST Api: Test auth login
        """
        client = self.app.test_client()
        rv = self._login(client, USERNAME_ADMIN, PASSWORD_ADMIN)
        self.assertEqual(rv.status_code, 200)
        assert json.loads(rv.data.decode("utf-8")).get(
            API_SECURITY_ACCESS_TOKEN_KEY, False
        )

    def test_auth_login_failed(self):
        """
            REST Api: Test auth login failed
        """
        client = self.app.test_client()
        rv = self._login(client, "fail", "fail")
        self.assertEqual(json.loads(rv.data), {"message": "Not authorized"})
        self.assertEqual(rv.status_code, 401)

    def test_auth_login_bad(self):
        """
            REST Api: Test auth login bad request
        """
        client = self.app.test_client()
        rv = client.post("api/v1/security/login", data="BADADATA")
        self.assertEqual(rv.status_code, 400)

    def test_auth_authorization_browser(self):
        """
            REST Api: Test auth with browser login
        """
        client = self.app.test_client()
        rv = self.browser_login(client, USERNAME_ADMIN, PASSWORD_ADMIN)
        # Test access with browser login
        uri = "api/v1/model1browserlogin/1"
        rv = client.get(uri)
        self.assertEqual(rv.status_code, 200)
        # Test unauthorized access with browser login
        uri = "api/v1/model1api/1"
        rv = client.get(uri)
        self.assertEqual(rv.status_code, 401)
        # Test access wihout cookie or JWT
        rv = self.browser_logout(client)
        # Test access with browser login
        uri = "api/v1/model1browserlogin/1"
        rv = client.get(uri)
        self.assertEqual(rv.status_code, 401)
        # Test access with JWT but without cookie
        token = self.login(client, USERNAME_ADMIN, PASSWORD_ADMIN)
        uri = "api/v1/model1browserlogin/1"
        rv = self.auth_client_get(client, token, uri)
        self.assertEqual(rv.status_code, 200)

    def test_auth_authorization(self):
        """
            REST Api: Test auth base limited authorization
        """
        client = self.app.test_client()
        token = self.login(client, USERNAME_ADMIN, PASSWORD_ADMIN)
        # Test unauthorized DELETE
        pk = 1
        uri = "api/v1/model1apirestrictedpermissions/{}".format(pk)
        rv = self.auth_client_delete(client, token, uri)
        self.assertEqual(rv.status_code, 401)
        # Test unauthorized POST
        item = dict(
            field_string="test{}".format(MODEL1_DATA_SIZE + 1),
            field_integer=MODEL1_DATA_SIZE + 1,
            field_float=float(MODEL1_DATA_SIZE + 1),
            field_date=None,
        )
        uri = "api/v1/model1apirestrictedpermissions/"
        rv = self.auth_client_post(client, token, uri, item)
        self.assertEqual(rv.status_code, 401)
        # Test authorized GET
        uri = "api/v1/model1apirestrictedpermissions/1"
        rv = self.auth_client_get(client, token, uri)
        self.assertEqual(rv.status_code, 200)

    def test_auth_builtin_roles(self):
        """
            REST Api: Test auth readonly builtin role
        """
        client = self.app.test_client()
        token = self.login(client, USERNAME_READONLY, PASSWORD_READONLY)
        # Test unauthorized DELETE
        pk = 1
        uri = "api/v1/model1api/{}".format(pk)
        rv = self.auth_client_delete(client, token, uri)
        self.assertEqual(rv.status_code, 401)

        # Test unauthorized POST
        item = dict(
            field_string="test{}".format(MODEL1_DATA_SIZE + 1),
            field_integer=MODEL1_DATA_SIZE + 1,
            field_float=float(MODEL1_DATA_SIZE + 1),
            field_date=None,
        )
        uri = "api/v1/model1api/"
        rv = self.auth_client_post(client, token, uri, item)
        self.assertEqual(rv.status_code, 401)

        # Test authorized GET
        uri = "api/v1/model1api/1"
        rv = self.auth_client_get(client, token, uri)
        self.assertEqual(rv.status_code, 200)

        # Test authorized INFO
        uri = "api/v1/model1api/_info"
        rv = self.auth_client_get(client, token, uri)
        self.assertEqual(rv.status_code, 200)

    def test_base_rison_argument(self):
        """
            REST Api: Test not a valid rison argument
        """
        client = self.app.test_client()
        token = self.login(client, USERNAME_ADMIN, PASSWORD_ADMIN)
        uri = "api/v1/model1api/?{}={}".format(API_URI_RIS_KEY, "(columns!(not_valid))")
        rv = self.auth_client_get(client, token, uri)
        self.assertEqual(rv.status_code, 400)
        data = json.loads(rv.data.decode("utf-8"))
        self.assertEqual(data, {"message": "Not a valid rison argument"})
        uri = "api/v1/model1api/1?{}={}".format(
            API_URI_RIS_KEY, "(columns!(not_valid))"
        )
        rv = self.auth_client_get(client, token, uri)
        self.assertEqual(rv.status_code, 400)
        data = json.loads(rv.data.decode("utf-8"))
        self.assertEqual(data, {"message": "Not a valid rison argument"})

    def test_base_rison_schema(self):
        """
            REST Api: Test rison schema validation
        """
        client = self.app.test_client()
        token = self.login(client, USERNAME_ADMIN, PASSWORD_ADMIN)
        arguments = {"number": 1}
        uri = "api/v1/base1api/test1?{}={}".format(
            API_URI_RIS_KEY, prison.dumps(arguments)
        )
        rv = self.auth_client_get(client, token, uri)
        self.assertEqual(rv.status_code, 200)
        data = json.loads(rv.data.decode("utf-8"))
        self.assertEqual(data, {"message": "2"})

        # Rison Schema type validation
        arguments = {"number": "1"}
        uri = "api/v1/base1api/test1?{}={}".format(
            API_URI_RIS_KEY, prison.dumps(arguments)
        )
        rv = self.auth_client_get(client, token, uri)
        self.assertEqual(rv.status_code, 400)

        # Rison Schema validation required field
        arguments = {"numbers": 1}
        uri = "api/v1/base1api/test1?{}={}".format(
            API_URI_RIS_KEY, prison.dumps(arguments)
        )
        rv = self.auth_client_get(client, token, uri)
        self.assertEqual(rv.status_code, 400)

    def test_base_safe(self):
        """
            REST Api: Test safe decorator 500
        """
        client = self.app.test_client()
        token = self.login(client, USERNAME_ADMIN, PASSWORD_ADMIN)
        uri = "api/v1/base1api/test2"
        rv = self.auth_client_get(client, token, uri)
        self.assertEqual(rv.status_code, 500)
        data = json.loads(rv.data.decode("utf-8"))
        self.assertEqual(data, {"message": "Fatal error"})

    def test_get_item(self):
        """
            REST Api: Test get item
        """
        client = self.app.test_client()
        token = self.login(client, USERNAME_ADMIN, PASSWORD_ADMIN)
        for i in range(1, MODEL1_DATA_SIZE):
            rv = self.auth_client_get(client, token, "api/v1/model1api/{}".format(i))
            data = json.loads(rv.data.decode("utf-8"))
            self.assertEqual(rv.status_code, 200)
            self.assert_get_item(rv, data, i - 1)

    def assert_get_item(self, rv, data, value):
        self.assertEqual(
            data[API_RESULT_RES_KEY],
            {
                "field_date": None,
                "field_float": float(value),
                "field_integer": value,
                "field_string": "test{}".format(value),
            },
        )
        # test descriptions
        self.assertEqual(
            data["description_columns"], self.model1api.description_columns
        )
        # test labels
        self.assertEqual(
            data[API_LABEL_COLUMNS_RES_KEY],
            {
                "field_date": "Field Date",
                "field_float": "Field Float",
                "field_integer": "Field Integer",
                "field_string": "Field String",
            },
        )
        self.assertEqual(rv.status_code, 200)

    def test_get_item_select_cols(self):
        """
            REST Api: Test get item with select columns
        """
        client = self.app.test_client()
        token = self.login(client, USERNAME_ADMIN, PASSWORD_ADMIN)

        for i in range(1, MODEL1_DATA_SIZE):
            uri = "api/v1/model1api/{}?q=({}:!(field_integer))".format(
                i, API_SELECT_COLUMNS_RIS_KEY
            )
            rv = self.auth_client_get(client, token, uri)
            data = json.loads(rv.data.decode("utf-8"))
            self.assertEqual(data[API_RESULT_RES_KEY], {"field_integer": i - 1})
            self.assertEqual(
                data[API_DESCRIPTION_COLUMNS_RES_KEY],
                {"field_integer": "Field Integer"},
            )
            self.assertEqual(
                data[API_LABEL_COLUMNS_RES_KEY], {"field_integer": "Field Integer"}
            )
            self.assertEqual(rv.status_code, 200)

    def test_get_item_dotted_notation(self):
        """
            REST Api: Test get item with dotted notation
        """
        client = self.app.test_client()
        token = self.login(client, USERNAME_ADMIN, PASSWORD_ADMIN)
        model2 = (
            self.appbuilder.get_session.query(Model2)
            .filter_by(field_string="test0")
            .one_or_none()
        )
        pk = model2.id
        uri = f"api/v1/model2dottednotationapi/{pk}"
        rv = self.auth_client_get(client, token, uri)
        data = json.loads(rv.data.decode("utf-8"))
        self.assertEqual(
            data[API_RESULT_RES_KEY],
            {"field_string": "test0", "group": {"field_string": "test0"}},
        )
        self.assertEqual(rv.status_code, 200)

    def test_get_item_select_meta_data(self):
        """
            REST Api: Test get item select meta data
        """
        client = self.app.test_client()
        token = self.login(client, USERNAME_ADMIN, PASSWORD_ADMIN)

        selectable_keys = [
            API_DESCRIPTION_COLUMNS_RIS_KEY,
            API_LABEL_COLUMNS_RIS_KEY,
            API_SHOW_COLUMNS_RIS_KEY,
            API_SHOW_TITLE_RIS_KEY,
        ]
        for selectable_key in selectable_keys:
            argument = {API_SELECT_KEYS_RIS_KEY: [selectable_key]}
            uri = "api/v1/model1api/1?{}={}".format(
                API_URI_RIS_KEY, prison.dumps(argument)
            )
            rv = self.auth_client_get(client, token, uri)
            data = json.loads(rv.data.decode("utf-8"))
            self.assertEqual(len(data.keys()), 1 + 2)  # always exist id, result
            # We assume that rison meta key equals result meta key
            assert selectable_key in data

    def test_get_item_excluded_cols(self):
        """
            REST Api: Test get item with excluded columns
        """
        client = self.app.test_client()
        token = self.login(client, USERNAME_ADMIN, PASSWORD_ADMIN)

        pk = 1
        rv = self.auth_client_get(
            client, token, "api/v1/model1apiexcludecols/{}".format(pk)
        )
        data = json.loads(rv.data.decode("utf-8"))
        self.assertEqual(data[API_RESULT_RES_KEY], {"field_string": "test0"})
        self.assertEqual(rv.status_code, 200)

    def test_get_item_not_found(self):
        """
            REST Api: Test get item not found
        """
        client = self.app.test_client()
        token = self.login(client, USERNAME_ADMIN, PASSWORD_ADMIN)

        pk = MODEL1_DATA_SIZE + 1
        rv = self.auth_client_get(client, token, "api/v1/model1api/{}".format(pk))
        self.assertEqual(rv.status_code, 404)

    def test_get_item_base_filters(self):
        """
            REST Api: Test get item with base filters
        """
        client = self.app.test_client()
        token = self.login(client, USERNAME_ADMIN, PASSWORD_ADMIN)

        # We can't get a base filtered item
        pk = 1
        rv = self.auth_client_get(
            client, token, "api/v1/model1apifiltered/{}".format(pk)
        )
        self.assertEqual(rv.status_code, 404)
        # This one is ok pk=4 field_integer=3 2>3<4
        pk = 4
        rv = self.auth_client_get(client, token, f"api/v1/model1apifiltered/{pk}")
        self.assertEqual(rv.status_code, 200)

    def test_get_item_1m_field(self):
        """
            REST Api: Test get item with 1-N related field
        """
        client = self.app.test_client()
        token = self.login(client, USERNAME_ADMIN, PASSWORD_ADMIN)

        # We can't get a base filtered item
        model2 = (
            self.appbuilder.get_session.query(Model2)
            .filter_by(field_string="test0")
            .one_or_none()
        )
        pk = model2.id
        rv = self.auth_client_get(client, token, f"api/v1/model2api/{pk}")
        data = json.loads(rv.data.decode("utf-8"))
        self.assertEqual(rv.status_code, 200)
        expected_rel_field = {
            "group": {
                "field_date": None,
                "field_float": 0.0,
                "field_integer": 0,
                "field_string": "test0",
                "id": 1,
            }
        }
        self.assertEqual(data[API_RESULT_RES_KEY], expected_rel_field)

    def test_get_item_mm_field(self):
        """
            REST Api: Test get item with N-N related field
        """
        client = self.app.test_client()
        token = self.login(client, USERNAME_ADMIN, PASSWORD_ADMIN)

        # We can't get a base filtered item
        pk = 1
        rv = self.auth_client_get(client, token, "api/v1/modelmmapi/{}".format(pk))
        data = json.loads(rv.data.decode("utf-8"))
        self.assertEqual(rv.status_code, 200)
        expected_rel_field = [
            {"field_string": "1", "id": 1},
            {"field_string": "2", "id": 2},
            {"field_string": "3", "id": 3},
        ]
        self.assertEqual(data[API_RESULT_RES_KEY]["children"], expected_rel_field)

    def test_get_list(self):
        """
            REST Api: Test get list
        """
        client = self.app.test_client()
        token = self.login(client, USERNAME_ADMIN, PASSWORD_ADMIN)

        rv = self.auth_client_get(client, token, "api/v1/model1api/")

        data = json.loads(rv.data.decode("utf-8"))
        # Tests count property
        self.assertEqual(data["count"], MODEL1_DATA_SIZE)
        # Tests data result default page size
        self.assertEqual(len(data[API_RESULT_RES_KEY]), self.model1api.page_size)

    def test_get_list_dotted_notation(self):
        """
            REST Api: Test get list with dotted notation
        """
        client = self.app.test_client()
        token = self.login(client, USERNAME_ADMIN, PASSWORD_ADMIN)

        arguments = {"order_column": "field_string", "order_direction": "asc"}
        uri = "api/v1/model2dottednotationapi/?{}={}".format(
            API_URI_RIS_KEY, prison.dumps(arguments)
        )
        rv = self.auth_client_get(client, token, uri)
        data = json.loads(rv.data.decode("utf-8"))
        # Tests count property
        self.assertEqual(data["count"], MODEL1_DATA_SIZE)
        # Tests data result default page size
        self.assertEqual(len(data[API_RESULT_RES_KEY]), self.model1api.page_size)
        i = 0
        self.assertEqual(
            data[API_RESULT_RES_KEY][i],
            {"field_string": "test0", "group": {"field_string": "test0"}},
        )

    def test_get_list_dotted_order(self):
        """
            REST Api: Test get list and order dotted notation
        """
        client = self.app.test_client()
        token = self.login(client, USERNAME_ADMIN, PASSWORD_ADMIN)

        arguments = {"order_column": "group.field_string", "order_direction": "desc"}
        uri = "api/v1/model2dottednotationapi/?{}={}".format(
            API_URI_RIS_KEY, prison.dumps(arguments)
        )
        rv = self.auth_client_get(client, token, uri)
        data = json.loads(rv.data.decode("utf-8"))
        # Tests count property
        self.assertEqual(data["count"], MODEL1_DATA_SIZE)
        # Tests data result default page size
        self.assertEqual(len(data[API_RESULT_RES_KEY]), self.model1api.page_size)
        i = 0
        self.assertEqual(
            data[API_RESULT_RES_KEY][i],
            {"field_string": "test9", "group": {"field_string": "test9"}},
        )

    def test_get_list_multiple_dotted_order(self):
        """
            REST Api: Test get list order multiple dotted notation
        """

        class Model4Api(ModelRestApi):
            datamodel = SQLAInterface(Model4)
            list_columns = [
                "field_string",
                "model1_1.field_string",
                "model1_2.field_string",
            ]

        self.appbuilder.add_api(Model4Api)

        client = self.app.test_client()
        token = self.login(client, USERNAME_ADMIN, PASSWORD_ADMIN)

        # Test order asc for model1_1
        arguments = {"order_column": "model1_1.field_string", "order_direction": "desc"}
        uri = "api/v1/model4api/?{}={}".format(API_URI_RIS_KEY, prison.dumps(arguments))
        rv = self.auth_client_get(client, token, uri)
        data = json.loads(rv.data.decode("utf-8"))
        # Tests count property
        self.assertEqual(data["count"], MODEL1_DATA_SIZE)
        # Tests data result default page size
        self.assertEqual(len(data[API_RESULT_RES_KEY]), self.model1api.page_size)
        i = 0
        self.assertEqual(
            data[API_RESULT_RES_KEY][i],
            {
                "field_string": "test9",
                "model1_1": {"field_string": "test9"},
                "model1_2": {"field_string": "test9"},
            },
        )

        # Test order desc for model1_2
        arguments = {"order_column": "model1_2.field_string", "order_direction": "asc"}
        uri = "api/v1/model4api/?{}={}".format(API_URI_RIS_KEY, prison.dumps(arguments))
        rv = self.auth_client_get(client, token, uri)
        data = json.loads(rv.data.decode("utf-8"))
        # Tests count property
        self.assertEqual(data["count"], MODEL1_DATA_SIZE)
        # Tests data result default page size
        self.assertEqual(len(data[API_RESULT_RES_KEY]), self.model1api.page_size)
        i = 0
        self.assertEqual(
            data[API_RESULT_RES_KEY][i],
            {
                "field_string": "test0",
                "model1_1": {"field_string": "test0"},
                "model1_2": {"field_string": "test0"},
            },
        )

    def test_get_list_order(self):
        """
            REST Api: Test get list order params
        """
        client = self.app.test_client()
        token = self.login(client, USERNAME_ADMIN, PASSWORD_ADMIN)

        # test string order asc
        arguments = {"order_column": "field_integer", "order_direction": "asc"}
        uri = "api/v1/model1api/?{}={}".format(API_URI_RIS_KEY, prison.dumps(arguments))
        rv = self.auth_client_get(client, token, uri)
        data = json.loads(rv.data.decode("utf-8"))
        self.assertEqual(
            data[API_RESULT_RES_KEY][0],
            {
                "field_date": None,
                "field_float": 0.0,
                "field_integer": 0,
                "field_string": "test0",
            },
        )
        self.assertEqual(rv.status_code, 200)
        # test string order desc
        arguments = {"order_column": "field_integer", "order_direction": "desc"}
        uri = "api/v1/model1api/?{}={}".format(API_URI_RIS_KEY, prison.dumps(arguments))
        rv = self.auth_client_get(client, token, uri)
        data = json.loads(rv.data.decode("utf-8"))
        self.assertEqual(
            data[API_RESULT_RES_KEY][0],
            {
                "field_date": None,
                "field_float": float(MODEL1_DATA_SIZE - 1),
                "field_integer": MODEL1_DATA_SIZE - 1,
                "field_string": "test{}".format(MODEL1_DATA_SIZE - 1),
            },
        )
        self.assertEqual(rv.status_code, 200)

    def test_get_list_base_order(self):
        """
            REST Api: Test get list with base order
        """
        client = self.app.test_client()
        token = self.login(client, USERNAME_ADMIN, PASSWORD_ADMIN)

        # test string order asc
        rv = self.auth_client_get(client, token, "api/v1/model1apiorder/")
        data = json.loads(rv.data.decode("utf-8"))
        self.assertEqual(
            data[API_RESULT_RES_KEY][0],
            {
                "field_date": None,
                "field_float": float(MODEL1_DATA_SIZE - 1),
                "field_integer": MODEL1_DATA_SIZE - 1,
                "field_string": "test{}".format(MODEL1_DATA_SIZE - 1),
            },
        )
        # Test override
        arguments = {"order_column": "field_integer", "order_direction": "asc"}
        uri = f"api/v1/model1apiorder/?{API_URI_RIS_KEY}={prison.dumps(arguments)}"
        rv = self.auth_client_get(client, token, uri)
        data = json.loads(rv.data.decode("utf-8"))
        self.assertEqual(
            data[API_RESULT_RES_KEY][0],
            {
                "field_date": None,
                "field_float": 0.0,
                "field_integer": 0,
                "field_string": "test0",
            },
        )

    def test_get_list_page(self):
        """
            REST Api: Test get list page params
        """
        page_size = 5
        client = self.app.test_client()
        token = self.login(client, USERNAME_ADMIN, PASSWORD_ADMIN)

        # test page zero
        arguments = {
            "page_size": page_size,
            "page": 0,
            "order_column": "field_integer",
            "order_direction": "asc",
        }
        uri = f"api/v1/model1api/?{API_URI_RIS_KEY}={prison.dumps(arguments)}"
        rv = self.auth_client_get(client, token, uri)
        data = json.loads(rv.data.decode("utf-8"))
        self.assertEqual(
            data[API_RESULT_RES_KEY][0],
            {
                "field_date": None,
                "field_float": 0.0,
                "field_integer": 0,
                "field_string": "test0",
            },
        )
        self.assertEqual(rv.status_code, 200)
        self.assertEqual(len(data[API_RESULT_RES_KEY]), page_size)
        # test page one
        arguments = {
            "page_size": page_size,
            "page": 1,
            "order_column": "field_integer",
            "order_direction": "asc",
        }
        uri = f"api/v1/model1api/?{API_URI_RIS_KEY}={prison.dumps(arguments)}"
        rv = self.auth_client_get(client, token, uri)

        data = json.loads(rv.data.decode("utf-8"))
        self.assertEqual(
            data[API_RESULT_RES_KEY][0],
            {
                "field_date": None,
                "field_float": float(page_size),
                "field_integer": page_size,
                "field_string": "test{}".format(page_size),
            },
        )
        self.assertEqual(rv.status_code, 200)
        self.assertEqual(len(data[API_RESULT_RES_KEY]), page_size)

        # test simple page test, mainly because of MSSQL dialect
        arguments = {"page_size": page_size, "page": 1}
        uri = f"api/v1/model1api/?{API_URI_RIS_KEY}={prison.dumps(arguments)}"
        rv = self.auth_client_get(client, token, uri)
        self.assertEquals(rv.status_code, 200)

    def test_get_list_max_page_size(self):
        """
            REST Api: Test get list max page size config setting
        """
        page_size = 200  # Max is globally set to MAX_PAGE_SIZE
        client = self.app.test_client()
        token = self.login(client, USERNAME_ADMIN, PASSWORD_ADMIN)

        # test page zero
        arguments = {
            "page_size": page_size,
            "page": 0,
            "order_column": "field_integer",
            "order_direction": "asc",
        }
        uri = f"api/v1/model1api/?{API_URI_RIS_KEY}={prison.dumps(arguments)}"
        rv = self.auth_client_get(client, token, uri)
        data = json.loads(rv.data.decode("utf-8"))
        self.assertEqual(len(data[API_RESULT_RES_KEY]), MAX_PAGE_SIZE)

    def test_get_list_max_page_size_override(self):
        """
            REST Api: Test get list max page size property override
        """

        class Model1PageSizeOverride(ModelRestApi):
            datamodel = SQLAInterface(Model1)
            max_page_size = -1
            list_columns = [
                "field_integer",
                "field_float",
                "field_string",
                "field_date",
            ]
            description_columns = {
                "field_integer": "Field Integer",
                "field_float": "Field Float",
                "field_string": "Field String",
            }

        self.model1api = Model1PageSizeOverride
        self.appbuilder.add_api(Model1PageSizeOverride)

        page_size = 200  # Max is globally set to MAX_PAGE_SIZE
        client = self.app.test_client()
        token = self.login(client, USERNAME_ADMIN, PASSWORD_ADMIN)

        # test page zero
        arguments = {
            "page_size": page_size,
            "page": 0,
            "order_column": "field_integer",
            "order_direction": "asc",
        }
        endpoint = "api/v1/model1pagesizeoverride/"
        uri = f"{endpoint}?{API_URI_RIS_KEY}={prison.dumps(arguments)}"
        rv = self.auth_client_get(client, token, uri)
        data = json.loads(rv.data.decode("utf-8"))
        self.assertEqual(len(data[API_RESULT_RES_KEY]), MODEL1_DATA_SIZE)

    def test_get_list_filters(self):
        """
            REST Api: Test get list filter params
        """
        client = self.app.test_client()
        token = self.login(client, USERNAME_ADMIN, PASSWORD_ADMIN)

        filter_value = 5
        # test string order asc
        arguments = {
            API_FILTERS_RIS_KEY: [
                {"col": "field_integer", "opr": "gt", "value": filter_value}
            ],
            "order_column": "field_integer",
            "order_direction": "asc",
        }

        uri = f"api/v1/model1api/?{API_URI_RIS_KEY}={prison.dumps(arguments)}"

        rv = self.auth_client_get(client, token, uri)
        data = json.loads(rv.data.decode("utf-8"))
        self.assertEqual(
            data[API_RESULT_RES_KEY][0],
            {
                "field_date": None,
                "field_float": float(filter_value + 1),
                "field_integer": filter_value + 1,
                "field_string": "test{}".format(filter_value + 1),
            },
        )
        self.assertEqual(rv.status_code, 200)

    def test_get_list_select_cols(self):
        """
            REST Api: Test get list with selected columns
        """
        client = self.app.test_client()
        token = self.login(client, USERNAME_ADMIN, PASSWORD_ADMIN)

        argument = {
            API_SELECT_COLUMNS_RIS_KEY: ["field_integer"],
            "order_column": "field_integer",
            "order_direction": "asc",
        }

        uri = f"api/v1/model1api/?{API_URI_RIS_KEY}={prison.dumps(argument)}"
        rv = self.auth_client_get(client, token, uri)
        data = json.loads(rv.data.decode("utf-8"))
        self.assertEqual(data[API_RESULT_RES_KEY][0], {"field_integer": 0})
        self.assertEqual(
            data[API_LABEL_COLUMNS_RES_KEY], {"field_integer": "Field Integer"}
        )
        self.assertEqual(
            data[API_DESCRIPTION_COLUMNS_RES_KEY], {"field_integer": "Field Integer"}
        )
        self.assertEqual(data[API_LIST_COLUMNS_RES_KEY], ["field_integer"])
        self.assertEqual(rv.status_code, 200)

    def test_get_list_select_meta_data(self):
        """
            REST Api: Test get list select meta data
        """
        client = self.app.test_client()
        token = self.login(client, USERNAME_ADMIN, PASSWORD_ADMIN)

        selectable_keys = [
            API_DESCRIPTION_COLUMNS_RIS_KEY,
            API_LABEL_COLUMNS_RIS_KEY,
            API_ORDER_COLUMNS_RIS_KEY,
            API_LIST_COLUMNS_RIS_KEY,
            API_LIST_TITLE_RIS_KEY,
        ]
        for selectable_key in selectable_keys:
            argument = {API_SELECT_KEYS_RIS_KEY: [selectable_key]}
            uri = f"api/v1/model1api/?{API_URI_RIS_KEY}={prison.dumps(argument)}"
            rv = self.auth_client_get(client, token, uri)
            data = json.loads(rv.data.decode("utf-8"))
            self.assertEqual(len(data.keys()), 1 + 3)  # always exist count, ids, result
            # We assume that rison meta key equals result meta key
            assert selectable_key in data

    def test_get_list_exclude_cols(self):
        """
            REST Api: Test get list with excluded columns
        """
        client = self.app.test_client()
        token = self.login(client, USERNAME_ADMIN, PASSWORD_ADMIN)

        uri = "api/v1/model1apiexcludecols/"
        rv = self.auth_client_get(client, token, uri)
        data = json.loads(rv.data.decode("utf-8"))
        self.assertEqual(data[API_RESULT_RES_KEY][0], {"field_string": "test0"})

    def test_get_list_base_filters(self):
        """
            REST Api: Test get list with base filters
        """
        client = self.app.test_client()
        token = self.login(client, USERNAME_ADMIN, PASSWORD_ADMIN)

        arguments = {"order_column": "field_integer", "order_direction": "desc"}
        uri = f"api/v1/model1apifiltered/?{API_URI_RIS_KEY}={prison.dumps(arguments)}"
        rv = self.auth_client_get(client, token, uri)
        data = json.loads(rv.data.decode("utf-8"))
        expected_result = [
            {
                "field_date": None,
                "field_float": 3.0,
                "field_integer": 3,
                "field_string": "test3",
            }
        ]
        self.assertEqual(data[API_RESULT_RES_KEY], expected_result)

    def test_info_filters(self):
        """
            REST Api: Test info filters
        """
        client = self.app.test_client()
        token = self.login(client, USERNAME_ADMIN, PASSWORD_ADMIN)
        uri = "api/v1/model1api/_info"
        rv = self.auth_client_get(client, token, uri)
        data = json.loads(rv.data.decode("utf-8"))
        expected_filters = {
            "field_date": [
                {"name": "Equal to", "operator": "eq"},
                {"name": "Greater than", "operator": "gt"},
                {"name": "Smaller than", "operator": "lt"},
                {"name": "Not Equal to", "operator": "neq"},
            ],
            "field_float": [
                {"name": "Equal to", "operator": "eq"},
                {"name": "Greater than", "operator": "gt"},
                {"name": "Smaller than", "operator": "lt"},
                {"name": "Not Equal to", "operator": "neq"},
            ],
            "field_integer": [
                {"name": "Equal to", "operator": "eq"},
                {"name": "Greater than", "operator": "gt"},
                {"name": "Smaller than", "operator": "lt"},
                {"name": "Not Equal to", "operator": "neq"},
            ],
            "field_string": [
                {"name": "Starts with", "operator": "sw"},
                {"name": "Ends with", "operator": "ew"},
                {"name": "Contains", "operator": "ct"},
                {"name": "Equal to", "operator": "eq"},
                {"name": "Not Starts with", "operator": "nsw"},
                {"name": "Not Ends with", "operator": "new"},
                {"name": "Not Contains", "operator": "nct"},
                {"name": "Not Equal to", "operator": "neq"},
            ],
        }
        self.assertEqual(data["filters"], expected_filters)

    def test_info_fields(self):
        """
            REST Api: Test info fields (add, edit)
        """
        client = self.app.test_client()
        token = self.login(client, USERNAME_ADMIN, PASSWORD_ADMIN)

        uri = "api/v1/model1apifieldsinfo/_info"
        rv = self.auth_client_get(client, token, uri)
        data = json.loads(rv.data.decode("utf-8"))
        expect_add_fields = [
            {
                "description": "Field Integer",
                "label": "Field Integer",
                "name": "field_integer",
                "required": False,
                "unique": False,
                "type": "Integer",
            },
            {
                "description": "Field Float",
                "label": "Field Float",
                "name": "field_float",
                "required": False,
                "unique": False,
                "type": "Float",
            },
            {
                "description": "Field String",
                "label": "Field String",
                "name": "field_string",
                "required": True,
                "unique": True,
                "type": "String",
                "validate": ["<Length(min=None, max=50, equal=None, error=None)>"],
            },
            {
                "description": "",
                "label": "Field Date",
                "name": "field_date",
                "required": False,
                "unique": False,
                "type": "Date",
            },
        ]
        expect_edit_fields = list()
        for edit_col in self.model1apifieldsinfo.edit_columns:
            for item in expect_add_fields:
                if item["name"] == edit_col:
                    expect_edit_fields.append(item)
        self.assertEqual(data[API_ADD_COLUMNS_RES_KEY], expect_add_fields)
        self.assertEqual(data[API_EDIT_COLUMNS_RES_KEY], expect_edit_fields)

    def test_info_fields_rel_field(self):
        """
            REST Api: Test info fields with related fields
        """
        client = self.app.test_client()
        token = self.login(client, USERNAME_ADMIN, PASSWORD_ADMIN)

        uri = "api/v1/model2api/_info"
        rv = self.auth_client_get(client, token, uri)
        data = json.loads(rv.data.decode("utf-8"))
        expected_rel_add_field = {
            "count": MODEL2_DATA_SIZE,
            "description": "",
            "label": "Group",
            "name": "group",
            "required": True,
            "unique": False,
            "type": "Related",
            "values": [],
        }
        for i in range(self.model2api.page_size):
            expected_rel_add_field["values"].append(
                {"id": i + 1, "value": "test{}".format(i)}
            )
        for rel_field in data[API_ADD_COLUMNS_RES_KEY]:
            if rel_field["name"] == "group":
                self.assertEqual(rel_field, expected_rel_add_field)

    def test_info_fields_rel_filtered_field(self):
        """
            REST Api: Test info fields with filtered
            related fields
        """
        client = self.app.test_client()
        token = self.login(client, USERNAME_ADMIN, PASSWORD_ADMIN)
        uri = "api/v1/model2apifilteredrelfields/_info"
        rv = self.auth_client_get(client, token, uri)
        data = json.loads(rv.data.decode("utf-8"))
        expected_rel_add_field = {
            "description": "",
            "label": "Group",
            "name": "group",
            "required": True,
            "unique": False,
            "type": "Related",
            "count": 1,
            "values": [{"id": 4, "value": "test3"}],
        }
        for rel_field in data[API_ADD_COLUMNS_RES_KEY]:
            if rel_field["name"] == "group":
                self.assertEqual(rel_field, expected_rel_add_field)
        for rel_field in data[API_EDIT_COLUMNS_RES_KEY]:
            if rel_field["name"] == "group":
                self.assertEqual(rel_field, expected_rel_add_field)

    def test_info_permissions(self):
        """
            REST Api: Test info permissions
        """
        client = self.app.test_client()
        token = self.login(client, USERNAME_ADMIN, PASSWORD_ADMIN)
        uri = "api/v1/model1api/_info"
        rv = self.auth_client_get(client, token, uri)
        data = json.loads(rv.data.decode("utf-8"))
        expected_permissions = [
            "can_delete",
            "can_get",
            "can_info",
            "can_post",
            "can_put",
        ]
        self.assertEqual(sorted(data[API_PERMISSIONS_RES_KEY]), expected_permissions)
        uri = "api/v1/model1apirestrictedpermissions/_info"
        rv = self.auth_client_get(client, token, uri)
        data = json.loads(rv.data.decode("utf-8"))
        expected_permissions = ["can_get", "can_info"]
        self.assertEqual(sorted(data[API_PERMISSIONS_RES_KEY]), expected_permissions)

    def test_info_select_meta_data(self):
        """
            REST Api: Test info select meta data
        """
        # select meta for add fields
        client = self.app.test_client()
        token = self.login(client, USERNAME_ADMIN, PASSWORD_ADMIN)

        selectable_keys = [
            API_ADD_COLUMNS_RIS_KEY,
            API_EDIT_COLUMNS_RIS_KEY,
            API_PERMISSIONS_RIS_KEY,
            API_FILTERS_RIS_KEY,
            API_ADD_TITLE_RIS_KEY,
            API_EDIT_TITLE_RIS_KEY,
        ]
        for selectable_key in selectable_keys:
            arguments = {API_SELECT_KEYS_RIS_KEY: [selectable_key]}
            uri = f"api/v1/model1api/_info?{API_URI_RIS_KEY}={prison.dumps(arguments)}"
            rv = self.auth_client_get(client, token, uri)
            data = json.loads(rv.data.decode("utf-8"))
            self.assertEqual(len(data.keys()), 1)
            # We assume that rison meta key equals result meta key
            assert selectable_key in data

    def test_delete_item(self):
        """
            REST Api: Test delete item
        """
        client = self.app.test_client()
        token = self.login(client, USERNAME_ADMIN, PASSWORD_ADMIN)

        model = (
            self.appbuilder.get_session.query(Model2)
            .filter_by(field_string="test2")
            .one_or_none()
        )
        pk = model.id
        uri = f"api/v1/model2api/{pk}"
        rv = self.auth_client_delete(client, token, uri)
        self.assertEqual(rv.status_code, 200)
        model = self.db.session.query(Model2).get(pk)
        self.assertEqual(model, None)

        # Revert data changes
        insert_model2(self.appbuilder.get_session, i=pk - 1)

    def test_delete_item_integrity(self):
        """
            REST Api: Test delete item integrity
        """
        client = self.app.test_client()
        token = self.login(client, USERNAME_ADMIN, PASSWORD_ADMIN)

        model = (
            self.appbuilder.get_session.query(Model1)
            .filter_by(field_string="test0")
            .one_or_none()
        )
        pk = model.id
        uri = f"api/v1/model1api/{pk}"
        rv = self.auth_client_delete(client, token, uri)
        self.assertEqual(rv.status_code, 422)
        model = self.db.session.query(Model1).get(pk)
        self.assertIsNotNone(model)

    def test_delete_item_not_found(self):
        """
            REST Api: Test delete item not found
        """
        client = self.app.test_client()
        token = self.login(client, USERNAME_ADMIN, PASSWORD_ADMIN)

        max_id = self.appbuilder.get_session.query(func.max(Model1.id)).scalar()
        pk = max_id + 1
        uri = f"api/v1/model1api/{pk}"
        rv = self.auth_client_delete(client, token, uri)
        self.assertEqual(rv.status_code, 404)

    def test_delete_item_base_filters(self):
        """
            REST Api: Test delete item with base filters
        """
        client = self.app.test_client()
        token = self.login(client, USERNAME_ADMIN, PASSWORD_ADMIN)

        model = (
            self.appbuilder.get_session.query(Model1)
            .filter_by(field_integer=2)
            .one_or_none()
        )

        # Try to delete a filtered item
        pk = model.id
        uri = "api/v1/model1apifiltered/{}".format(pk)
        rv = self.auth_client_delete(client, token, uri)
        self.assertEqual(rv.status_code, 404)

    def test_update_item(self):
        """
            REST Api: Test update item
        """
        client = self.app.test_client()
        token = self.login(client, USERNAME_ADMIN, PASSWORD_ADMIN)
        model1 = (
            self.appbuilder.get_session.query(Model1)
            .filter_by(field_string="test2")
            .one_or_none()
        )
        pk = model1.id
        item = dict(field_string="test_Put", field_integer=0, field_float=0.0)
        uri = f"api/v1/model1api/{pk}"
        rv = self.auth_client_put(client, token, uri, item)
        self.assertEqual(rv.status_code, 200)
        model = self.db.session.query(Model1).get(pk)
        self.assertEqual(model.field_string, "test_Put")
        self.assertEqual(model.field_integer, 0)
        self.assertEqual(model.field_float, 0.0)

        # Revert data changes
        insert_model1(self.appbuilder.get_session, i=pk - 1)

    def test_update_custom_validation(self):
        """
            REST Api: Test update item custom validation
        """
        client = self.app.test_client()
        token = self.login(client, USERNAME_ADMIN, PASSWORD_ADMIN)
        model1 = (
            self.appbuilder.get_session.query(Model1)
            .filter_by(field_string="test2")
            .one_or_none()
        )
        pk = model1.id
        item = dict(field_string="test_Put", field_integer=0, field_float=0.0)
        uri = f"api/v1/model1customvalidationapi/{pk}"
        rv = self.auth_client_put(client, token, uri, item)
        self.assertEqual(rv.status_code, 422)
        pk = 3
        item = dict(field_string="Atest_Put", field_integer=0, field_float=0.0)
        uri = f"api/v1/model1customvalidationapi/{pk}"
        rv = self.auth_client_put(client, token, uri, item)
        self.assertEqual(rv.status_code, 200)

        # Revert data changes
        insert_model1(self.appbuilder.get_session, i=pk - 1)

    def test_update_item_base_filters(self):
        """
            REST Api: Test update item with base filters
        """
        client = self.app.test_client()
        token = self.login(client, USERNAME_ADMIN, PASSWORD_ADMIN)
        model1 = (
            self.appbuilder.get_session.query(Model1)
            .filter_by(field_integer=3)
            .one_or_none()
        )
        pk = model1.id
        item = dict(field_string="test_Put", field_integer=3, field_float=3.0)
        uri = f"api/v1/model1apifiltered/{pk}"
        rv = self.auth_client_put(client, token, uri, item)
        self.assertEqual(rv.status_code, 200)
        model = self.db.session.query(Model1).get(pk)
        self.assertEqual(model.field_string, "test_Put")
        self.assertEqual(model.field_integer, 3)
        self.assertEqual(model.field_float, 3.0)

        # Revert data changes
        insert_model1(self.appbuilder.get_session, i=pk - 1)

        # We can't update an item that is base filtered
        model1 = (
            self.appbuilder.get_session.query(Model1)
            .filter_by(field_integer=1)
            .one_or_none()
        )
        pk = model1.id
        uri = f"api/v1/model1apifiltered/{pk}"
        rv = self.auth_client_put(client, token, uri, item)
        self.assertEqual(rv.status_code, 404)

    def test_update_item_not_found(self):
        """
            REST Api: Test update item not found
        """
        client = self.app.test_client()
        token = self.login(client, USERNAME_ADMIN, PASSWORD_ADMIN)

        max_id = self.appbuilder.get_session.query(func.max(Model1.id)).scalar()
        pk = max_id + 1
        item = dict(field_string="test_Put", field_integer=0, field_float=0.0)
        uri = f"api/v1/model1api/{pk}"
        rv = self.auth_client_put(client, token, uri, item)
        self.assertEqual(rv.status_code, 404)

    def test_update_val_size(self):
        """
            REST Api: Test update validate size
        """
        client = self.app.test_client()
        token = self.login(client, USERNAME_ADMIN, PASSWORD_ADMIN)
        model1 = (
            self.appbuilder.get_session.query(Model1)
            .filter_by(field_string=f"test0")
            .one_or_none()
        )
        pk = model1.id
        field_string = "a" * 51
        item = dict(field_string=field_string, field_integer=11, field_float=11.0)
        uri = f"api/v1/model1api/{pk}"
        rv = self.auth_client_put(client, token, uri, item)
        self.assertEqual(rv.status_code, 422)
        data = json.loads(rv.data.decode("utf-8"))
        self.assertEqual(
            data["message"]["field_string"][0], "Longer than maximum length 50."
        )

    def test_update_mm_field(self):
        """
            REST Api: Test update m-m field
        """
        pk = 1
        # Fetching children so that we can revert the changes
        original_model = (
            self.appbuilder.get_session.query(ModelMMParent).filter_by(id=pk).first()
        )
        original_children_ids = [child.id for child in original_model.children]

        model = ModelMMChild()
        model.field_string = "update_m,m"
        self.appbuilder.get_session.add(model)
        self.appbuilder.get_session.commit()
        client = self.app.test_client()
        token = self.login(client, USERNAME_ADMIN, PASSWORD_ADMIN)
        item = dict(children=[4])
        uri = "api/v1/modelmmapi/{}".format(pk)
        rv = self.auth_client_put(client, token, uri, item)
        self.assertEqual(rv.status_code, 200)
        data = json.loads(rv.data.decode("utf-8"))
        self.assertEqual(
            data[API_RESULT_RES_KEY], {"children": [4], "field_string": "0"}
        )

        # Revert data changes
        original_children = list()
        for child_id in original_children_ids:
            original_children.append(
                self.appbuilder.get_session.query(ModelMMChild)
                .filter_by(id=child_id)
                .first()
            )
        insert_model_mm_parent(
            self.appbuilder.get_session, i=pk - 1, children=original_children
        )
        self.appbuilder.get_session.query(ModelMMChild).filter_by(id=4).delete()
        self.appbuilder.get_session.commit()

    def test_update_item_val_type(self):
        """
            REST Api: Test update validate type
        """
        client = self.app.test_client()
        token = self.login(client, USERNAME_ADMIN, PASSWORD_ADMIN)

        model1 = (
            self.appbuilder.get_session.query(Model1)
            .filter_by(field_string="test0")
            .one_or_none()
        )
        pk = model1.id
        item = dict(
            field_string=f"test{MODEL1_DATA_SIZE + 1}",
            field_integer=f"test{MODEL1_DATA_SIZE + 1}",
            field_float=11.0,
        )
        uri = f"api/v1/model1api/{pk}"
        rv = self.auth_client_put(client, token, uri, item)
        self.assertEqual(rv.status_code, 422)
        data = json.loads(rv.data.decode("utf-8"))
        self.assertEqual(data["message"]["field_integer"][0], "Not a valid integer.")

        item = dict(field_string=11, field_integer=11, field_float=11.0)
        rv = self.auth_client_put(client, token, uri, item)
        self.assertEqual(rv.status_code, 422)
        data = json.loads(rv.data.decode("utf-8"))
        self.assertEqual(data["message"]["field_string"][0], "Not a valid string.")

    def test_update_item_excluded_cols(self):
        """
            REST Api: Test update item with excluded cols
        """
        client = self.app.test_client()
        token = self.login(client, USERNAME_ADMIN, PASSWORD_ADMIN)

        model1 = (
            self.appbuilder.get_session.query(Model1)
            .filter_by(field_string="test0")
            .one_or_none()
        )
        pk = model1.id
        item = dict(field_string="test_Put", field_integer=1000)
        uri = f"api/v1/model1apiexcludecols/{pk}"
        rv = self.auth_client_put(client, token, uri, item)
        self.assertEqual(rv.status_code, 200)
        model = self.db.session.query(Model1).get(pk)
        self.assertEqual(model.field_integer, 0)
        self.assertEqual(model.field_float, 0.0)
        self.assertEqual(model.field_date, None)

        # Revert data changes
        insert_model1(self.appbuilder.get_session, i=pk - 1)

    def test_create_item(self):
        """
            REST Api: Test create item
        """
        client = self.app.test_client()
        token = self.login(client, USERNAME_ADMIN, PASSWORD_ADMIN)
        item = dict(
            field_string="test{}".format(MODEL1_DATA_SIZE + 1),
            field_integer=MODEL1_DATA_SIZE + 1,
            field_float=float(MODEL1_DATA_SIZE + 1),
            field_date=None,
        )
        uri = "api/v1/model1api/"
        rv = self.auth_client_post(client, token, uri, item)
        data = json.loads(rv.data.decode("utf-8"))
        self.assertEqual(rv.status_code, 201)
        self.assertEqual(data[API_RESULT_RES_KEY], item)
        model = (
            self.db.session.query(Model1)
            .filter_by(field_string="test{}".format(MODEL1_DATA_SIZE + 1))
            .first()
        )
        self.assertEqual(model.field_string, f"test{MODEL1_DATA_SIZE + 1}")
        self.assertEqual(model.field_integer, MODEL1_DATA_SIZE + 1)
        self.assertEqual(model.field_float, float(MODEL1_DATA_SIZE + 1))

        # Revert data changes
        self.appbuilder.get_session.delete(model)
        self.appbuilder.get_session.commit()

    def test_create_item_bad_request(self):
        """
            REST Api: Test create item with bad request
        """
        client = self.app.test_client()
        token = self.login(client, USERNAME_ADMIN, PASSWORD_ADMIN)
        item = dict(
            field_string="test{}".format(MODEL1_DATA_SIZE + 1),
            field_integer=MODEL1_DATA_SIZE + 1,
            field_float=float(MODEL1_DATA_SIZE + 1),
            field_date=None,
        )
        uri = "api/v1/model1api/"
        rv = client.post(
            uri, data=item, headers={"Authorization": "Bearer {}".format(token)}
        )
        data = json.loads(rv.data.decode("utf-8"))
        self.assertEqual(rv.status_code, 400)
        self.assertEqual(data, {"message": "Request is not JSON"})

    def test_create_item_custom_validation(self):
        """
            REST Api: Test create item custom validation
        """
        client = self.app.test_client()
        token = self.login(client, USERNAME_ADMIN, PASSWORD_ADMIN)
        item = dict(
            field_string=f"test{MODEL1_DATA_SIZE + 1}",
            field_integer=MODEL1_DATA_SIZE + 1,
            field_float=float(MODEL1_DATA_SIZE + 1),
            field_date=None,
        )
        uri = "api/v1/model1customvalidationapi/"
        rv = self.auth_client_post(client, token, uri, item)
        data = json.loads(rv.data.decode("utf-8"))
        self.assertEqual(rv.status_code, 422)
        self.assertEqual(
            data, {"message": {"field_string": ["Name must start with an A"]}}
        )
        item = dict(
            field_string=f"A{MODEL1_DATA_SIZE + 1}",
            field_integer=MODEL1_DATA_SIZE + 1,
            field_float=float(MODEL1_DATA_SIZE + 1),
            field_date=None,
        )
        rv = self.auth_client_post(client, token, uri, item)
        data = json.loads(rv.data.decode("utf-8"))
        self.assertEqual(rv.status_code, 201)

        # Revert test data
        self.appbuilder.get_session.query(Model1).filter_by(
            field_string=f"A{MODEL1_DATA_SIZE + 1}"
        ).delete()
        self.appbuilder.get_session.commit()

    def test_create_item_custom_schema(self):
        """
            REST Api: Test create item custom schema
        """
        from .sqla.models import Model1CustomSchema

        class Model1ApiCustomSchema(self.model1api):
            add_model_schema = Model1CustomSchema()

        self.appbuilder.add_api(Model1ApiCustomSchema)

        client = self.app.test_client()
        token = self.login(client, USERNAME_ADMIN, PASSWORD_ADMIN)
        item = dict(
            field_string=f"test{MODEL1_DATA_SIZE + 1}",
            field_integer=MODEL1_DATA_SIZE + 1,
            field_float=float(MODEL1_DATA_SIZE + 1),
            field_date=None,
        )
        uri = "api/v1/model1customvalidationapi/"
        rv = self.auth_client_post(client, token, uri, item)
        data = json.loads(rv.data.decode("utf-8"))
        self.assertEqual(rv.status_code, 422)
        self.assertEqual(
            data, {"message": {"field_string": ["Name must start with an A"]}}
        )

    def test_create_item_val_size(self):
        """
            REST Api: Test create validate size
        """
        client = self.app.test_client()
        token = self.login(client, USERNAME_ADMIN, PASSWORD_ADMIN)
        field_string = "a" * 51
        item = dict(
            field_string=field_string,
            field_integer=MODEL1_DATA_SIZE + 1,
            field_float=float(MODEL1_DATA_SIZE + 1),
        )
        uri = "api/v1/model1api/"
        rv = self.auth_client_post(client, token, uri, item)
        self.assertEqual(rv.status_code, 422)
        data = json.loads(rv.data.decode("utf-8"))
        self.assertEqual(
            data["message"]["field_string"][0], "Longer than maximum length 50."
        )

    def test_create_item_val_type(self):
        """
            REST Api: Test create validate type
        """
        # Test integer as string
        client = self.app.test_client()
        token = self.login(client, USERNAME_ADMIN, PASSWORD_ADMIN)
        item = dict(
            field_string=f"test{MODEL1_DATA_SIZE}",
            field_integer=f"test{MODEL1_DATA_SIZE}",
            field_float=float(MODEL1_DATA_SIZE),
        )
        uri = "api/v1/model1api/"
        rv = self.auth_client_post(client, token, uri, item)
        self.assertEqual(rv.status_code, 422)
        data = json.loads(rv.data.decode("utf-8"))
        self.assertEqual(data["message"]["field_integer"][0], "Not a valid integer.")
        # Test string as integer
        item = dict(
            field_string=MODEL1_DATA_SIZE,
            field_integer=MODEL1_DATA_SIZE,
            field_float=float(MODEL1_DATA_SIZE),
        )
        rv = self.auth_client_post(client, token, uri, item)
        self.assertEqual(rv.status_code, 422)
        data = json.loads(rv.data.decode("utf-8"))
        self.assertEqual(data["message"]["field_string"][0], "Not a valid string.")

    def test_create_item_excluded_cols(self):
        """
            REST Api: Test create with excluded columns
        """
        client = self.app.test_client()
        token = self.login(client, USERNAME_ADMIN, PASSWORD_ADMIN)
        item = dict(field_string=f"test{MODEL1_DATA_SIZE + 1}")
        uri = "api/v1/model1apiexcludecols/"
        rv = self.auth_client_post(client, token, uri, item)
        self.assertEqual(rv.status_code, 201)
        item = dict(
            field_string="test{}".format(MODEL1_DATA_SIZE + 2),
            field_integer=MODEL1_DATA_SIZE + 2,
        )
        rv = self.auth_client_post(client, token, uri, item)
        self.assertEqual(rv.status_code, 201)
        model = (
            self.db.session.query(Model1)
            .filter_by(field_string=f"test{MODEL1_DATA_SIZE + 1}")
            .first()
        )
        self.assertEqual(model.field_integer, None)
        self.assertEqual(model.field_float, None)
        self.assertEqual(model.field_date, None)

        # Revert test data
        self.appbuilder.get_session.query(Model1).filter_by(
            field_string=f"test{MODEL1_DATA_SIZE + 1}"
        ).delete()
        self.appbuilder.get_session.query(Model1).filter_by(
            field_string=f"test{MODEL1_DATA_SIZE + 2}"
        ).delete()
        self.appbuilder.get_session.commit()

    def test_create_item_with_enum(self):
        """
            REST Api: Test create item with enum
        """
        client = self.app.test_client()
        token = self.login(client, USERNAME_ADMIN, PASSWORD_ADMIN)
        item = dict(enum2="e1")
        uri = "api/v1/modelwithenumsapi/"
        rv = self.auth_client_post(client, token, uri, item)
        data = json.loads(rv.data.decode("utf-8"))
        self.assertEqual(rv.status_code, 201)
        model = self.db.session.query(ModelWithEnums).get(data["id"])
        self.assertEqual(model.enum2, TmpEnum.e1)

        # Revert test data
        self.appbuilder.get_session.query(Model1).filter_by(
            field_string=f"test{MODEL1_DATA_SIZE + 1}"
        ).delete()
        self.appbuilder.get_session.query(Model1).filter_by(
            field_string=f"test{MODEL1_DATA_SIZE + 2}"
        ).delete()
        self.appbuilder.get_session.commit()

    def test_create_item_mm_field(self):
        """
            REST Api: Test create with M-M field
        """
        client = self.app.test_client()
        token = self.login(client, USERNAME_ADMIN, PASSWORD_ADMIN)
        item = dict(field_string="new1", children=[1, 2])
        uri = "api/v1/modelmmapi/"
        rv = self.auth_client_post(client, token, uri, item)
        self.assertEqual(rv.status_code, 201)
        data = json.loads(rv.data.decode("utf-8"))
        self.assertEqual(
            data[API_RESULT_RES_KEY], {"children": [1, 2], "field_string": "new1"}
        )
        # Test without M-M field data, default is not required
        item = dict(field_string="new2")
        uri = "api/v1/modelmmapi/"
        rv = self.auth_client_post(client, token, uri, item)
        self.assertEqual(rv.status_code, 201)
        data = json.loads(rv.data.decode("utf-8"))
        self.assertEqual(
            data[API_RESULT_RES_KEY], {"children": [], "field_string": "new2"}
        )
        # Test without M-M field data, default is required
        item = dict(field_string="new1")
        uri = "api/v1/modelmmrequiredapi/"
        rv = self.auth_client_post(client, token, uri, item)
        self.assertEqual(rv.status_code, 422)
        data = json.loads(rv.data.decode("utf-8"))
        self.assertEqual(
            data, {"message": {"children": ["Missing data for required field."]}}
        )

    def test_get_list_col_function(self):
        """
            REST Api: Test get list of objects with columns as functions
        """
        client = self.app.test_client()
        token = self.login(client, USERNAME_ADMIN, PASSWORD_ADMIN)
        uri = "api/v1/model1funcapi/"
        rv = self.auth_client_get(client, token, uri)
        self.assertEqual(rv.status_code, 200)
        data = json.loads(rv.data.decode("utf-8"))
        # Tests count property
        self.assertEqual(data["count"], MODEL1_DATA_SIZE)
        # Tests data result default page size
        self.assertEqual(len(data[API_RESULT_RES_KEY]), self.model1api.page_size)
        for i in range(1, self.model1api.page_size):
            item = data[API_RESULT_RES_KEY][i - 1]
            self.assertEqual(
                item["full_concat"], f"test{str(i - 1)}.{i - 1}.{float(i - 1)}.{None}"
            )

    def test_get_list_col_property(self):
        """
            REST Api: Test get list of objects with columns as property
        """
        client = self.app.test_client()
        token = self.login(client, USERNAME_ADMIN, PASSWORD_ADMIN)
        uri = "api/v1/modelwithpropertyapi/"
        rv = self.auth_client_get(client, token, uri)
        self.assertEqual(rv.status_code, 200)
        data = json.loads(rv.data.decode("utf-8"))
        # Tests count property
        self.assertEqual(data["count"], MODEL1_DATA_SIZE)
        # Tests data result default page size
        self.assertEqual(len(data[API_RESULT_RES_KEY]), self.model1api.page_size)
        for i in range(1, self.model1api.page_size):
            item = data[API_RESULT_RES_KEY][i - 1]
            self.assertEqual(item["custom_property"], f"{item['field_string']}_custom")

    def test_openapi(self):
        """
            REST Api: Test OpenAPI spec
        """
        client = self.app.test_client()
        token = self.login(client, USERNAME_ADMIN, PASSWORD_ADMIN)
        uri = "api/v1/_openapi"
        rv = self.auth_client_get(client, token, uri)
        self.assertEqual(rv.status_code, 200)

    def test_swagger_ui(self):
        """
            REST Api: Test Swagger UI
        """
        client = self.app.test_client()
        self.browser_login(client, USERNAME_ADMIN, PASSWORD_ADMIN)
        uri = "swaggerview/v1"
        rv = client.get(uri)
        self.assertEqual(rv.status_code, 200)

    def test_class_method_permission_override(self):
        """
            REST Api: Test class method permission name override
        """

        class Model2PermOverride1(ModelRestApi):
            datamodel = SQLAInterface(Model2)
            class_permission_name = "api"
            method_permission_name = {
                "get_list": "access",
                "get": "access",
                "put": "access",
                "post": "access",
                "delete": "access",
                "info": "access",
            }

        self.model2permoverride1 = Model2PermOverride1
        self.appbuilder.add_api(Model2PermOverride1)

        role = self.appbuilder.sm.add_role("Test")
        pvm = self.appbuilder.sm.find_permission_view_menu("can_access", "api")
        self.appbuilder.sm.add_permission_role(role, pvm)
        self.appbuilder.sm.add_user(
            "test", "test", "user", "test@fab.org", role, "test"
        )

        client = self.app.test_client()
        token = self.login(client, "test", "test")
        uri = "api/v1/model2permoverride1/"
        rv = self.auth_client_get(client, token, uri)
        self.assertEqual(rv.status_code, 200)
        uri = "api/v1/model2permoverride1/_info"
        rv = self.auth_client_get(client, token, uri)
        self.assertEqual(rv.status_code, 200)
        uri = "api/v1/model2permoverride1/1"
        rv = self.auth_client_delete(client, token, uri)
        self.assertEqual(rv.status_code, 200)

        # Revert test data
        insert_model2(self.appbuilder.get_session, i=0)
        self.appbuilder.get_session.delete(
            self.appbuilder.sm.find_user(username="test")
        )
        self.appbuilder.get_session.delete(self.appbuilder.sm.find_role("Test"))
        self.appbuilder.get_session.commit()

    def test_method_permission_override(self):
        """
            REST Api: Test method permission name override
        """

        class Model2PermOverride2(ModelRestApi):
            datamodel = SQLAInterface(Model2)
            method_permission_name = {
                "get_list": "read",
                "get": "read",
                "put": "write",
                "post": "write",
                "delete": "write",
                "info": "read",
            }

        self.model2permoverride2 = Model2PermOverride2
        self.appbuilder.add_api(Model2PermOverride2)

        role = self.appbuilder.sm.add_role("Test")
        pvm = self.appbuilder.sm.find_permission_view_menu(
            "can_read", "Model2PermOverride2"
        )
        self.appbuilder.sm.add_permission_role(role, pvm)
        self.appbuilder.sm.add_user(
            "test", "test", "user", "test@fab.org", role, "test"
        )

        client = self.app.test_client()
        token = self.login(client, "test", "test")
        uri = "api/v1/model2permoverride2/"
        rv = self.auth_client_get(client, token, uri)
        self.assertEqual(rv.status_code, 200)
        uri = "api/v1/model2permoverride2/_info"
        rv = self.auth_client_get(client, token, uri)
        self.assertEqual(rv.status_code, 200)
        uri = "api/v1/model2permoverride2/1"
        rv = self.auth_client_delete(client, token, uri)
        self.assertEqual(rv.status_code, 401)

        # Revert test data
        self.appbuilder.get_session.delete(
            self.appbuilder.sm.find_user(username="test")
        )
        self.appbuilder.get_session.delete(self.appbuilder.sm.find_role("Test"))
        self.appbuilder.get_session.commit()

    def test_base_permission_override(self):
        """
            REST Api: Test base perms with permission name override
        """

        class Model2PermOverride3(ModelRestApi):
            datamodel = SQLAInterface(Model2)
            method_permission_name = {
                "get_list": "read",
                "get": "read",
                "put": "write",
                "post": "write",
                "delete": "write",
                "info": "read",
            }
            base_permissions = ["can_write"]

        self.model2permoverride3 = Model2PermOverride3
        self.appbuilder.add_api(Model2PermOverride3)

        pvm = self.appbuilder.sm.find_permission_view_menu(
            "can_write", "Model2PermOverride3"
        )
        self.assertEqual(pvm.permission.name, "can_write")
        pvm = self.appbuilder.sm.find_permission_view_menu(
            "can_read", "Model2PermOverride3"
        )
        self.assertEqual(pvm, None)

    def test_permission_converge_compress(self):
        """
            REST Api: Test permission name converge compress
        """

        class Model1PermConverge(ModelRestApi):
            datamodel = SQLAInterface(Model1)
            class_permission_name = "api2"
            previous_class_permission_name = "Model1Api"
            method_permission_name = {
                "get_list": "access2",
                "get": "access2",
                "put": "access2",
                "post": "access2",
                "delete": "access2",
                "info": "access2",
            }

        self.appbuilder.add_api(Model1PermConverge)
        role = self.appbuilder.sm.add_role("Test")
        pvm = self.appbuilder.sm.find_permission_view_menu("can_get", "Model1Api")
        self.appbuilder.sm.add_permission_role(role, pvm)
        self.appbuilder.sm.add_user(
            "test", "test", "user", "test@fab.org", role, "test"
        )
        # Remove previous class, Hack to test code change
        for i, baseview in enumerate(self.appbuilder.baseviews):
            if baseview.__class__.__name__ == "Model1Api":
                break
        self.appbuilder.baseviews.pop(i)
        for i, baseview in enumerate(self.appbuilder.baseviews):
            if baseview.__class__.__name__ == "Model1PermOverride":
                break
        self.appbuilder.baseviews.pop(i)

        target_state_transitions = {
            "add": {
                ("Model1Api", "can_get"): {("api2", "can_access2")},
                ("Model1Api", "can_delete"): {("api2", "can_access2")},
                ("Model1Api", "can_info"): {("api2", "can_access2")},
                ("Model1Api", "can_put"): {("api2", "can_access2")},
                ("Model1Api", "can_post"): {("api2", "can_access2")},
            },
            "del_role_pvm": {
                ("Model1Api", "can_put"),
                ("Model1Api", "can_delete"),
                ("Model1Api", "can_get"),
                ("Model1Api", "can_info"),
                ("Model1Api", "can_post"),
            },
            "del_views": {"Model1Api"},
            "del_perms": set(),
        }
        state_transitions = self.appbuilder.security_converge()
        self.assertEqual(state_transitions, target_state_transitions)
        role = self.appbuilder.sm.find_role("Test")
        pvm = self.appbuilder.sm.find_permission_view_menu("can_access2", "api2")
        assert pvm in role.permissions
        self.assertEqual(len(role.permissions), 1)

        # Revert test data
        self.appbuilder.get_session.delete(
            self.appbuilder.sm.find_user(username="test")
        )
        self.appbuilder.get_session.delete(self.appbuilder.sm.find_role("Test"))
        self.appbuilder.get_session.commit()

    def test_permission_converge_expand(self):
        """
            REST Api: Test permission name converge expand
        """

        class Model1PermConverge(ModelRestApi):
            datamodel = SQLAInterface(Model1)
            class_permission_name = "Model1PermOverride"
            previous_class_permission_name = "api"
            method_permission_name = {
                "get_list": "get",
                "get": "get",
                "put": "put",
                "post": "post",
                "delete": "delete",
                "info": "info",
            }
            previous_method_permission_name = {
                "get_list": "access",
                "get": "access",
                "put": "access",
                "post": "access",
                "delete": "access",
                "info": "access",
            }

        self.appbuilder.add_api(Model1PermConverge)
        role = self.appbuilder.sm.add_role("Test")
        pvm = self.appbuilder.sm.find_permission_view_menu("can_access", "api")
        self.appbuilder.sm.add_permission_role(role, pvm)
        self.appbuilder.sm.add_user(
            "test", "test", "user", "test@fab.org", role, "test"
        )
        # Remove previous class, Hack to test code change
        for i, baseview in enumerate(self.appbuilder.baseviews):
            if baseview.__class__.__name__ == "Model1PermOverride":
                break
        self.appbuilder.baseviews.pop(i)

        target_state_transitions = {
            "add": {
                ("api", "can_access"): {
                    ("Model1PermOverride", "can_get"),
                    ("Model1PermOverride", "can_post"),
                    ("Model1PermOverride", "can_put"),
                    ("Model1PermOverride", "can_delete"),
                    ("Model1PermOverride", "can_info"),
                }
            },
            "del_role_pvm": {("api", "can_access")},
            "del_views": {"api"},
            "del_perms": {"can_access"},
        }
        state_transitions = self.appbuilder.security_converge()
        self.assertEqual(state_transitions, target_state_transitions)
        role = self.appbuilder.sm.find_role("Test")
        self.assertEqual(len(role.permissions), 5)<|MERGE_RESOLUTION|>--- conflicted
+++ resolved
@@ -98,6 +98,7 @@
         "static",
         "LocaleView.index",
         "UtilView.back",
+        "MenuApi.get_menu_data",
     ]
 
     def setUp(self):
@@ -111,20 +112,6 @@
         self.db = SQLA(self.app)
         self.appbuilder = AppBuilder(self.app, self.db.session)
 
-<<<<<<< HEAD
-=======
-        self.create_admin_user(self.appbuilder, USERNAME, PASSWORD)
-
-    base_fab_endpoint = [
-        "IndexView.index",
-        "appbuilder.static",
-        "static",
-        "LocaleView.index",
-        "UtilView.back",
-        "MenuApi.get_menu_data",
-    ]
-
->>>>>>> baf06c80
     def test_disabled_security_views(self):
         """
             REST Api: Test disabled security views
